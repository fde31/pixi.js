--- conflicted
+++ resolved
@@ -30,26 +30,13 @@
     "README.md"
   ],
   "dependencies": {
-<<<<<<< HEAD
-    "async": "^0.9.0",
-    "brfs": "^1.4.0",
-
-    "gl-matrix": "^2.1.0",
-
-    "earcut": "^2.0.1",
-    "eventemitter3": "^1.1.1",
-    "gulp-header": "^1.2.2",
-
-    "object-assign": "^2.0.0",
-    "resource-loader": "^1.6.1"
-=======
     "async": "^1.5.0",
     "brfs": "^1.4.1",
     "earcut": "^2.0.7",
     "eventemitter3": "^1.1.1",
+	"gl-matrix": "^2.1.0",
     "object-assign": "^4.0.1",
     "resource-loader": "^1.6.4"
->>>>>>> 2a41245c
   },
   "devDependencies": {
     "browserify": "^11.1.0",
