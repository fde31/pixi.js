import SystemRenderer from '../SystemRenderer';
import MaskManager from './managers/MaskManager';
import StencilManager from './managers/StencilManager';
import FilterManager from './managers/FilterManager';
import RenderTarget from './utils/RenderTarget';
import ObjectRenderer from './utils/ObjectRenderer';
import TextureManager from './TextureManager';
import TextureGarbageCollector from './TextureGarbageCollector';
import WebGLState from './WebGLState';
import {createContext} from 'pixi-gl-core';
import mapWebGLDrawModesToPixi from './utils/mapWebGLDrawModesToPixi';
import validateContext from './utils/validateContext';
import utils from '../../utils';
import glCore from 'pixi-gl-core';
import CONST from '../../const';

let CONTEXT_UID = 0;

/**
 * The WebGLRenderer draws the scene and all its content onto a webGL enabled canvas. This renderer
 * should be used for browsers that support webGL. This Render works by automatically managing webGLBatchs.
 * So no need for Sprite Batches or Sprite Clouds.
 * Don't forget to add the view to your DOM or you will not see anything :)
 *
 * @class
 * @memberof PIXI
 * @extends PIXI.SystemRenderer
 * @param [width=0] {number} the width of the canvas view
 * @param [height=0] {number} the height of the canvas view
 * @param [options] {object} The optional renderer parameters
 * @param [options.view] {HTMLCanvasElement} the canvas to use as a view, optional
 * @param [options.transparent=false] {boolean} If the render view is transparent, default false
 * @param [options.autoResize=false] {boolean} If the render view is automatically resized, default false
 * @param [options.antialias=false] {boolean} sets antialias. If not available natively then FXAA antialiasing is used
 * @param [options.forceFXAA=false] {boolean} forces FXAA antialiasing to be used over native. FXAA is faster, but may not always look as great
 * @param [options.resolution=1] {number} The resolution / device pixel ratio of the renderer. The resolution of the renderer retina would be 2.
 * @param [options.clearBeforeRender=true] {boolean} This sets if the CanvasRenderer will clear the canvas or
 *      not before the new render pass. If you wish to set this to false, you *must* set preserveDrawingBuffer to `true`.
 * @param [options.preserveDrawingBuffer=false] {boolean} enables drawing buffer preservation, enable this if
 *      you need to call toDataUrl on the webgl context.
 * @param [options.roundPixels=false] {boolean} If true Pixi will Math.floor() x/y values when rendering, stopping pixel interpolation.
 */
class WebGLRenderer extends SystemRenderer
{
    constructor(width, height, options={})
    {

        super('WebGL', width, height, options);
        /**
         * The type of this renderer as a standardised const
         *
         * @member {number}
         * @see PIXI.RENDERER_TYPE
         */
        this.type = CONST.RENDERER_TYPE.WEBGL;

        this.handleContextLost = this.handleContextLost.bind(this);
        this.handleContextRestored = this.handleContextRestored.bind(this);

        this.view.addEventListener('webglcontextlost', this.handleContextLost, false);
        this.view.addEventListener('webglcontextrestored', this.handleContextRestored, false);

        /**
         * The options passed in to create a new webgl context.
         *
         * @member {object}
         * @private
         */
        this._contextOptions = {
            alpha: this.transparent,
            antialias: options.antialias,
            premultipliedAlpha: this.transparent && this.transparent !== 'notMultiplied',
            stencil: true,
            preserveDrawingBuffer: options.preserveDrawingBuffer
        };

        this._backgroundColorRgba[3] = this.transparent ? 0 : 1;

        /**
         * Manages the masks using the stencil buffer.
         *
         * @member {PIXI.MaskManager}
         */
        this.maskManager = new MaskManager(this);

        /**
         * Manages the stencil buffer.
         *
         * @member {PIXI.StencilManager}
         */
        this.stencilManager = new StencilManager(this);

        /**
         * An empty renderer.
         *
         * @member {PIXI.ObjectRenderer}
         */
        this.emptyRenderer = new ObjectRenderer(this);

        /**
         * The currently active ObjectRenderer.
         *
         * @member {PIXI.ObjectRenderer}
         */
        this.currentRenderer = this.emptyRenderer;

        this.initPlugins();

        /**
         * The current WebGL rendering context, it is created here
         *
         * @member {WebGLRenderingContext}
         */
        // initialize the context so it is ready for the managers.
        if(options.context)
        {
            // checks to see if a context is valid..
            validateContext(options.context);
        }

        this.gl = options.context || createContext(this.view, this._contextOptions);

        this.CONTEXT_UID = CONTEXT_UID++;

        /**
         * The currently active ObjectRenderer.
         *
         * @member {PIXI.WebGLState}
         */
        this.state = new WebGLState(this.gl);

        this.renderingToScreen = true;



        this._initContext();

        /**
         * Manages the filters.
         *
         * @member {PIXI.FilterManager}
         */
        this.filterManager = new FilterManager(this);
        // map some webGL blend and drawmodes..
        this.drawModes = mapWebGLDrawModesToPixi(this.gl);


        /**
         * Holds the current shader
         *
         * @member {PIXI.Shader}
         */
        this._activeShader = null;

        /**
         * Holds the current render target
         *
         * @member {PIXI.RenderTarget}
         */
        this._activeRenderTarget = null;
        this._activeTextureLocation = 999;
        this._activeTexture = null;

        this.setBlendMode(0);

    }

    /**
     * Creates the WebGL context
     *
     * @private
     */
    _initContext()
    {
        const gl = this.gl;

        // create a texture manager...
        this.textureManager = new TextureManager(this);
        this.textureGC = new TextureGarbageCollector(this);

        this.state.resetToDefault();

        this.rootRenderTarget = new RenderTarget(gl, this.width, this.height, null, this.resolution, true);
        this.rootRenderTarget.clearColor = this._backgroundColorRgba;


        this.bindRenderTarget(this.rootRenderTarget);

        this.emit('context', gl);

<<<<<<< HEAD
    /**
     * Holds the current shader
     *
     * @member {PIXI.Shader}
     * @private
     */
    this._activeShader = null;
=======
        // setup the width/height properties and gl viewport
        this.resize(this.width, this.height);
    }
>>>>>>> 6efd16b0

    /**
     * Renders the object to its webGL view
     *
     * @param displayObject {PIXI.DisplayObject} the object to be rendered
     * @param renderTexture {PIXI.RenderTexture}
     * @param [clear] {boolean} Should the canvas be cleared before the new render
     * @param [transform] {PIXI.Transform}
     * @param [skipUpdateTransform] {boolean}
     */
    render(displayObject, renderTexture, clear, transform, skipUpdateTransform)
    {

        // can be handy to know!
        this.renderingToScreen = !renderTexture;

        this.emit('prerender');


        // no point rendering if our context has been blown up!
        if (!this.gl || this.gl.isContextLost())
        {
            return;
        }

        if(!renderTexture)
        {
            this._lastObjectRendered = displayObject;
        }

        if(!skipUpdateTransform)
        {
            // update the scene graph
            const cacheParent = displayObject.parent;
            displayObject.parent = this._tempDisplayObjectParent;
            displayObject.updateTransform();
            displayObject.parent = cacheParent;
           // displayObject.hitArea = //TODO add a temp hit area
        }

        this.bindRenderTexture(renderTexture, transform);

        this.currentRenderer.start();

        if(clear !== undefined ? clear : this.clearBeforeRender)
        {
            this._activeRenderTarget.clear();
        }

        displayObject.renderWebGL(this);

        // apply transform..
        this.currentRenderer.flush();

        //this.setObjectRenderer(this.emptyRenderer);

        this.textureGC.update();

        this.emit('postrender');
    }

    /**
     * Changes the current renderer to the one given in parameter
     *
     * @param objectRenderer {PIXI.ObjectRenderer} The object renderer to use.
     */
    setObjectRenderer(objectRenderer)
    {
        if (this.currentRenderer === objectRenderer)
        {
            return;
        }

        this.currentRenderer.stop();
        this.currentRenderer = objectRenderer;
        this.currentRenderer.start();
    }

    /**
     * This shoudl be called if you wish to do some custom rendering
     * It will basically render anything that may be batched up such as sprites
     *
     */
    flush()
    {
        this.setObjectRenderer(this.emptyRenderer);
    }

    /**
     * Resizes the webGL view to the specified width and height.
     *
     * @param width {number} the new width of the webGL view
     * @param height {number} the new height of the webGL view
     */
    resize(width, height)
    {
      //  if(width * this.resolution === this.width && height * this.resolution === this.height)return;

        SystemRenderer.prototype.resize.call(this, width, height);

        this.rootRenderTarget.resize(width, height);

        if(this._activeRenderTarget === this.rootRenderTarget)
        {
            this.rootRenderTarget.activate();

            if(this._activeShader)
            {
                this._activeShader.uniforms.projectionMatrix = this.rootRenderTarget.projectionMatrix.toArray(true);
            }
        }
    }

    /**
     * Resizes the webGL view to the specified width and height.
     *
     * @param blendMode {number} the desired blend mode
     */
    setBlendMode(blendMode)
    {
        this.state.setBlendMode(blendMode);
    }

    /**
     * Erases the active render target and fills the drawing area with a colour
     *
     * @param [clearColor] {number} The colour
     */
    clear(clearColor)
    {
        this._activeRenderTarget.clear(clearColor);
    }

    /**
     * Sets the transform of the active render target to the given matrix
     *
     * @param matrix {PIXI.Matrix} The transformation matrix
     */
    setTransform(matrix)
    {
        this._activeRenderTarget.transform = matrix;
    }


    /**
     * Binds a render texture for rendering
     *
     * @param renderTexture {PIXI.RenderTexture} The render texture to render
     * @param transform     {PIXI.Transform}     The transform to be applied to the render texture
     */
    bindRenderTexture(renderTexture, transform)
    {
        let renderTarget;

        if(renderTexture)
        {
            const baseTexture = renderTexture.baseTexture;
            const gl = this.gl;

            if(!baseTexture._glRenderTargets[this.CONTEXT_UID])
            {

                this.textureManager.updateTexture(baseTexture);
                gl.bindTexture(gl.TEXTURE_2D, null);
            }
            else
            {
                // the texture needs to be unbound if its being rendererd too..
                this._activeTextureLocation = baseTexture._id;
                gl.activeTexture(gl.TEXTURE0 + baseTexture._id);
                gl.bindTexture(gl.TEXTURE_2D, null);
            }


            renderTarget =  baseTexture._glRenderTargets[this.CONTEXT_UID];
            renderTarget.setFrame(renderTexture.frame);
        }
        else
        {
            renderTarget = this.rootRenderTarget;
        }

        renderTarget.transform = transform;
        this.bindRenderTarget(renderTarget);

        return this;
    }

    /**
     * Changes the current render target to the one given in parameter
     *
     * @param renderTarget {PIXI.RenderTarget} the new render target
     */
    bindRenderTarget(renderTarget)
    {
        if(renderTarget !== this._activeRenderTarget)
        {
            this._activeRenderTarget = renderTarget;
            renderTarget.activate();

            if(this._activeShader)
            {
                this._activeShader.uniforms.projectionMatrix = renderTarget.projectionMatrix.toArray(true);
            }


            this.stencilManager.setMaskStack( renderTarget.stencilMaskStack );
        }

        return this;
    }

    /**
     * Changes the current shader to the one given in parameter
     *
     * @param shader {PIXI.Shader} the new shader
     */
    bindShader(shader)
    {
        //TODO cache
        if(this._activeShader !== shader)
        {
            this._activeShader = shader;
            shader.bind();

            // automatically set the projection matrix
            shader.uniforms.projectionMatrix = this._activeRenderTarget.projectionMatrix.toArray(true);
        }

        return this;
    }

    /**
     * Binds the texture ... @mat
     *
     * @param texture {PIXI.Texture} the new texture
     * @param location {number} the texture location
     */
    bindTexture(texture, location=0)
    {
        texture = texture.baseTexture || texture;

        const gl = this.gl;

        //TODO test perf of cache?

        if(this._activeTextureLocation !== location)//
        {
            this._activeTextureLocation = location;
            gl.activeTexture(gl.TEXTURE0 + location );
        }

        //TODO - can we cache this texture too?
        this._activeTexture = texture;

        if (!texture._glTextures[this.CONTEXT_UID])
        {
            // this will also bind the texture..
            this.textureManager.updateTexture(texture);

        }
        else
        {
            texture.touched = this.textureGC.count;
            // bind the current texture
            texture._glTextures[this.CONTEXT_UID].bind();
        }

        return this;
    }

    createVao()
    {
        return new glCore.VertexArrayObject(this.gl, this.state.attribState);
    }

    /**
     * Resets the WebGL state so you can render things however you fancy!
     */
    reset()
    {
        this.setObjectRenderer(this.emptyRenderer);

        this._activeShader = null;
        this._activeRenderTarget = this.rootRenderTarget;
        this._activeTextureLocation = 999;
        this._activeTexture = null;

        // bind the main frame buffer (the screen);
        this.rootRenderTarget.activate();

        this.state.resetToDefault();

        return this;
    }

    /**
     * Handles a lost webgl context
     *
     * @private
     */
    handleContextLost(event)
    {
        event.preventDefault();
    }

    /**
     * Handles a restored webgl context
     *
     * @private
     */
    handleContextRestored()
    {
        this._initContext();
        this.textureManager.removeAll();
    }

    /**
     * Removes everything from the renderer (event listeners, spritebatch, etc...)
     *
     * @param [removeView=false] {boolean} Removes the Canvas element from the DOM.  https://github.com/pixijs/pixi.js/issues/2233
     */
    destroy(removeView)
    {
        this.destroyPlugins();

        // remove listeners
        this.view.removeEventListener('webglcontextlost', this.handleContextLost);
        this.view.removeEventListener('webglcontextrestored', this.handleContextRestored);

        this.textureManager.destroy();

        // call base destroy
        super.destroy(removeView);

        this.uid = 0;

        // destroy the managers
        this.maskManager.destroy();
        this.stencilManager.destroy();
        this.filterManager.destroy();

        this.maskManager = null;
        this.filterManager = null;
        this.textureManager = null;
        this.currentRenderer = null;

        this.handleContextLost = null;
        this.handleContextRestored = null;

        this._contextOptions = null;
        this.gl.useProgram(null);

        if(this.gl.getExtension('WEBGL_lose_context'))
        {
            this.gl.getExtension('WEBGL_lose_context').loseContext();
        }

        this.gl = null;

        // this = null;
    }
}

utils.pluginTarget.mixin(WebGLRenderer);

export default WebGLRenderer;<|MERGE_RESOLUTION|>--- conflicted
+++ resolved
@@ -188,19 +188,9 @@
 
         this.emit('context', gl);
 
-<<<<<<< HEAD
-    /**
-     * Holds the current shader
-     *
-     * @member {PIXI.Shader}
-     * @private
-     */
-    this._activeShader = null;
-=======
         // setup the width/height properties and gl viewport
         this.resize(this.width, this.height);
     }
->>>>>>> 6efd16b0
 
     /**
      * Renders the object to its webGL view
