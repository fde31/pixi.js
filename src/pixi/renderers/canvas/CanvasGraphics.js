/**
 * @author Mat Groves http://matgroves.com/ @Doormat23
 */


/**
 * A set of functions used by the canvas renderer to draw the primitive graphics data
 *
 * @class CanvasGraphics
 */
PIXI.CanvasGraphics = function()
{

};


/*
 * Renders the graphics object
 *
 * @static
 * @private
 * @method renderGraphics
 * @param graphics {Graphics}
 * @param context {Context2D}
 */
PIXI.CanvasGraphics.renderGraphics = function(graphics, context)
{
<<<<<<< HEAD
	var worldAlpha = graphics.worldAlpha;

	for (var i=0; i < graphics.graphicsData.length; i++)
	{
		var data = graphics.graphicsData[i];
		var points = data.points;

		context.strokeStyle = color = '#' + ('00000' + ( data.lineColor | 0).toString(16)).substr(-6);

		context.lineWidth = data.lineWidth;

		if(data.type == PIXI.Graphics.POLY)
		{
			context.beginPath();

			context.moveTo(points[0], points[1]);

			for (var j=1; j < points.length/2; j++)
			{
				context.lineTo(points[j * 2], points[j * 2 + 1]);
			}

	      	// if the first and last point are the same close the path - much neater :)
	      	if(points[0] == points[points.length-2] && points[1] == points[points.length-1])
	      	{
	      		context.closePath();
	      	}

			if(data.fill)
			{
				context.globalAlpha = data.fillAlpha * worldAlpha;
				context.fillStyle = color = '#' + ('00000' + ( data.fillColor | 0).toString(16)).substr(-6);
      			context.fill();
			}
			if(data.lineWidth)
			{
				context.globalAlpha = data.lineAlpha * worldAlpha;
      			context.stroke();
			}
		}
		else if(data.type == PIXI.Graphics.RECT)
		{

			if(data.fillColor || data.fillColor === 0)
			{
				context.globalAlpha = data.fillAlpha * worldAlpha;
				context.fillStyle = color = '#' + ('00000' + ( data.fillColor | 0).toString(16)).substr(-6);
				context.fillRect(points[0], points[1], points[2], points[3]);

			}
			if(data.lineWidth)
			{
				context.globalAlpha = data.lineAlpha * worldAlpha;
				context.strokeRect(points[0], points[1], points[2], points[3]);
			}

		}
		else if(data.type == PIXI.Graphics.CIRC)
		{
			// TODO - need to be Undefined!
      		context.beginPath();
			context.arc(points[0], points[1], points[2],0,2*Math.PI);
			context.closePath();

			if(data.fill)
			{
				context.globalAlpha = data.fillAlpha * worldAlpha;
				context.fillStyle = color = '#' + ('00000' + ( data.fillColor | 0).toString(16)).substr(-6);
      			context.fill();
			}
			if(data.lineWidth)
			{
				context.globalAlpha = data.lineAlpha * worldAlpha;
      			context.stroke();
			}
		}
		else if(data.type == PIXI.Graphics.ELIP)
		{

			// ellipse code taken from: http://stackoverflow.com/questions/2172798/how-to-draw-an-oval-in-html5-canvas

			var ellipseData =  data.points;

			var w = ellipseData[2] * 2;
			var h = ellipseData[3] * 2;

			var x = ellipseData[0] - w/2;
			var y = ellipseData[1] - h/2;

      		context.beginPath();

			var kappa = .5522848,
			ox = (w / 2) * kappa, // control point offset horizontal
			oy = (h / 2) * kappa, // control point offset vertical
			xe = x + w,           // x-end
			ye = y + h,           // y-end
			xm = x + w / 2,       // x-middle
			ym = y + h / 2;       // y-middle

			context.moveTo(x, ym);
			context.bezierCurveTo(x, ym - oy, xm - ox, y, xm, y);
			context.bezierCurveTo(xm + ox, y, xe, ym - oy, xe, ym);
			context.bezierCurveTo(xe, ym + oy, xm + ox, ye, xm, ye);
			context.bezierCurveTo(xm - ox, ye, x, ym + oy, x, ym);

			context.closePath();

			if(data.fill)
			{
				context.globalAlpha = data.fillAlpha * worldAlpha;
				context.fillStyle = color = '#' + ('00000' + ( data.fillColor | 0).toString(16)).substr(-6);
      			context.fill();
			}
			if(data.lineWidth)
			{
				context.globalAlpha = data.lineAlpha * worldAlpha;
      			context.stroke();
			}
		}

	};
}
=======
    var worldAlpha = graphics.worldAlpha;

    for (var i = 0; i < graphics.graphicsData.length; i++)
    {
        var data = graphics.graphicsData[i];
        var points = data.points;

        context.strokeStyle = '#' + ('00000' + ( data.lineColor | 0).toString(16)).substr(-6);

        context.lineWidth = data.lineWidth;

        if(data.type === PIXI.Graphics.POLY)
        {
            context.beginPath();

            context.moveTo(points[0], points[1]);

            for (var j = 1; j < points.length / 2; j++)
            {
                context.lineTo(points[j * 2], points[j * 2 + 1]);
            }

            // if the first and last point are the same close the path - much neater :)
            if(points[0] === points[points.length-2] && points[1] === points[points.length-1])
            {
                context.closePath();
            }

            if(data.fill)
            {
                context.globalAlpha = data.fillAlpha * worldAlpha;
                context.fillStyle = '#' + ('00000' + ( data.fillColor | 0).toString(16)).substr(-6);
                context.fill();
            }
            if(data.lineWidth)
            {
                context.globalAlpha = data.lineAlpha * worldAlpha;
                context.stroke();
            }
        }
        else if(data.type === PIXI.Graphics.RECT)
        {

            if(data.fillColor || data.fillColor === 0)
            {
                context.globalAlpha = data.fillAlpha * worldAlpha;
                context.fillStyle = '#' + ('00000' + ( data.fillColor | 0).toString(16)).substr(-6);
                context.fillRect(points[0], points[1], points[2], points[3]);

            }
            if(data.lineWidth)
            {
                context.globalAlpha = data.lineAlpha * worldAlpha;
                context.strokeRect(points[0], points[1], points[2], points[3]);
            }

        }
        else if(data.type === PIXI.Graphics.CIRC)
        {
            // TODO - need to be Undefined!
            context.beginPath();
            context.arc(points[0], points[1], points[2],0,2*Math.PI);
            context.closePath();

            if(data.fill)
            {
                context.globalAlpha = data.fillAlpha * worldAlpha;
                context.fillStyle = '#' + ('00000' + ( data.fillColor | 0).toString(16)).substr(-6);
                context.fill();
            }
            if(data.lineWidth)
            {
                context.globalAlpha = data.lineAlpha * worldAlpha;
                context.stroke();
            }
        }
        else if(data.type === PIXI.Graphics.ELIP)
        {

            // elipse code taken from: http://stackoverflow.com/questions/2172798/how-to-draw-an-oval-in-html5-canvas

            var elipseData =  data.points;

            var w = elipseData[2] * 2;
            var h = elipseData[3] * 2;

            var x = elipseData[0] - w/2;
            var y = elipseData[1] - h/2;

            context.beginPath();

            var kappa = 0.5522848,
            ox = (w / 2) * kappa, // control point offset horizontal
            oy = (h / 2) * kappa, // control point offset vertical
            xe = x + w,           // x-end
            ye = y + h,           // y-end
            xm = x + w / 2,       // x-middle
            ym = y + h / 2;       // y-middle

            context.moveTo(x, ym);
            context.bezierCurveTo(x, ym - oy, xm - ox, y, xm, y);
            context.bezierCurveTo(xm + ox, y, xe, ym - oy, xe, ym);
            context.bezierCurveTo(xe, ym + oy, xm + ox, ye, xm, ye);
            context.bezierCurveTo(xm - ox, ye, x, ym + oy, x, ym);

            context.closePath();

            if(data.fill)
            {
                context.globalAlpha = data.fillAlpha * worldAlpha;
                context.fillStyle = '#' + ('00000' + ( data.fillColor | 0).toString(16)).substr(-6);
                context.fill();
            }
            if(data.lineWidth)
            {
                context.globalAlpha = data.lineAlpha * worldAlpha;
                context.stroke();
            }
        }

    }
};
>>>>>>> 812fb076

/*
 * Renders a graphics mask
 *
 * @static
 * @private
 * @method renderGraphicsMask
 * @param graphics {Graphics}
 * @param context {Context2D}
 */
PIXI.CanvasGraphics.renderGraphicsMask = function(graphics, context)
{
<<<<<<< HEAD
	var worldAlpha = graphics.worldAlpha;

	var len = graphics.graphicsData.length;
	if(len === 0)return;

	if(len > 1)
	{
		len = 1;
		console.log("Pixi.js warning: masks in canvas can only mask using the first path in the graphics object")
	}

	for (var i=0; i < 1; i++)
	{
		var data = graphics.graphicsData[i];
		var points = data.points;

		if(data.type == PIXI.Graphics.POLY)
		{
			context.beginPath();
			context.moveTo(points[0], points[1]);

			for (var j=1; j < points.length/2; j++)
			{
				context.lineTo(points[j * 2], points[j * 2 + 1]);
			}

	      	// if the first and last point are the same close the path - much neater :)
	      	if(points[0] == points[points.length-2] && points[1] == points[points.length-1])
	      	{
	      		context.closePath();
	      	}

		}
		else if(data.type == PIXI.Graphics.RECT)
		{
			context.beginPath();
			context.rect(points[0], points[1], points[2], points[3]);
			context.closePath();
		}
		else if(data.type == PIXI.Graphics.CIRC)
		{
			// TODO - need to be Undefined!
      		context.beginPath();
			context.arc(points[0], points[1], points[2],0,2*Math.PI);
			context.closePath();
		}
		else if(data.type == PIXI.Graphics.ELIP)
		{

			// ellipse code taken from: http://stackoverflow.com/questions/2172798/how-to-draw-an-oval-in-html5-canvas
			var ellipseData =  data.points;

			var w = ellipseData[2] * 2;
			var h = ellipseData[3] * 2;

			var x = ellipseData[0] - w/2;
			var y = ellipseData[1] - h/2;

      		context.beginPath();

			var kappa = .5522848,
			ox = (w / 2) * kappa, // control point offset horizontal
			oy = (h / 2) * kappa, // control point offset vertical
			xe = x + w,           // x-end
			ye = y + h,           // y-end
			xm = x + w / 2,       // x-middle
			ym = y + h / 2;       // y-middle

			context.moveTo(x, ym);
			context.bezierCurveTo(x, ym - oy, xm - ox, y, xm, y);
			context.bezierCurveTo(xm + ox, y, xe, ym - oy, xe, ym);
			context.bezierCurveTo(xe, ym + oy, xm + ox, ye, xm, ye);
			context.bezierCurveTo(xm - ox, ye, x, ym + oy, x, ym);
			context.closePath();
		}


	};
}
=======
    var len = graphics.graphicsData.length;
    if(len === 0) return;

    if(len > 1)
    {
        len = 1;
        window.console.log('Pixi.js warning: masks in canvas can only mask using the first path in the graphics object');
    }

    for (var i = 0; i < 1; i++)
    {
        var data = graphics.graphicsData[i];
        var points = data.points;

        if(data.type === PIXI.Graphics.POLY)
        {
            context.beginPath();
            context.moveTo(points[0], points[1]);

            for (var j = 1; j < points.length / 2; j++)
            {
                context.lineTo(points[j * 2], points[j * 2 + 1]);
            }

            // if the first and last point are the same close the path - much neater :)
            if(points[0] === points[points.length-2] && points[1] === points[points.length-1])
            {
                context.closePath();
            }

        }
        else if(data.type === PIXI.Graphics.RECT)
        {
            context.beginPath();
            context.rect(points[0], points[1], points[2], points[3]);
            context.closePath();
        }
        else if(data.type === PIXI.Graphics.CIRC)
        {
            // TODO - need to be Undefined!
            context.beginPath();
            context.arc(points[0], points[1], points[2],0,2*Math.PI);
            context.closePath();
        }
        else if(data.type === PIXI.Graphics.ELIP)
        {

            // elipse code taken from: http://stackoverflow.com/questions/2172798/how-to-draw-an-oval-in-html5-canvas
            var elipseData =  data.points;

            var w = elipseData[2] * 2;
            var h = elipseData[3] * 2;

            var x = elipseData[0] - w/2;
            var y = elipseData[1] - h/2;

            context.beginPath();

            var kappa = 0.5522848,
            ox = (w / 2) * kappa, // control point offset horizontal
            oy = (h / 2) * kappa, // control point offset vertical
            xe = x + w,           // x-end
            ye = y + h,           // y-end
            xm = x + w / 2,       // x-middle
            ym = y + h / 2;       // y-middle

            context.moveTo(x, ym);
            context.bezierCurveTo(x, ym - oy, xm - ox, y, xm, y);
            context.bezierCurveTo(xm + ox, y, xe, ym - oy, xe, ym);
            context.bezierCurveTo(xe, ym + oy, xm + ox, ye, xm, ye);
            context.bezierCurveTo(xm - ox, ye, x, ym + oy, x, ym);
            context.closePath();
        }
    }
};
>>>>>>> 812fb076
<|MERGE_RESOLUTION|>--- conflicted
+++ resolved
@@ -25,138 +25,15 @@
  */
 PIXI.CanvasGraphics.renderGraphics = function(graphics, context)
 {
-<<<<<<< HEAD
-	var worldAlpha = graphics.worldAlpha;
-
-	for (var i=0; i < graphics.graphicsData.length; i++)
-	{
-		var data = graphics.graphicsData[i];
-		var points = data.points;
-
-		context.strokeStyle = color = '#' + ('00000' + ( data.lineColor | 0).toString(16)).substr(-6);
-
-		context.lineWidth = data.lineWidth;
-
-		if(data.type == PIXI.Graphics.POLY)
-		{
-			context.beginPath();
-
-			context.moveTo(points[0], points[1]);
-
-			for (var j=1; j < points.length/2; j++)
-			{
-				context.lineTo(points[j * 2], points[j * 2 + 1]);
-			}
-
-	      	// if the first and last point are the same close the path - much neater :)
-	      	if(points[0] == points[points.length-2] && points[1] == points[points.length-1])
-	      	{
-	      		context.closePath();
-	      	}
-
-			if(data.fill)
-			{
-				context.globalAlpha = data.fillAlpha * worldAlpha;
-				context.fillStyle = color = '#' + ('00000' + ( data.fillColor | 0).toString(16)).substr(-6);
-      			context.fill();
-			}
-			if(data.lineWidth)
-			{
-				context.globalAlpha = data.lineAlpha * worldAlpha;
-      			context.stroke();
-			}
-		}
-		else if(data.type == PIXI.Graphics.RECT)
-		{
-
-			if(data.fillColor || data.fillColor === 0)
-			{
-				context.globalAlpha = data.fillAlpha * worldAlpha;
-				context.fillStyle = color = '#' + ('00000' + ( data.fillColor | 0).toString(16)).substr(-6);
-				context.fillRect(points[0], points[1], points[2], points[3]);
-
-			}
-			if(data.lineWidth)
-			{
-				context.globalAlpha = data.lineAlpha * worldAlpha;
-				context.strokeRect(points[0], points[1], points[2], points[3]);
-			}
-
-		}
-		else if(data.type == PIXI.Graphics.CIRC)
-		{
-			// TODO - need to be Undefined!
-      		context.beginPath();
-			context.arc(points[0], points[1], points[2],0,2*Math.PI);
-			context.closePath();
-
-			if(data.fill)
-			{
-				context.globalAlpha = data.fillAlpha * worldAlpha;
-				context.fillStyle = color = '#' + ('00000' + ( data.fillColor | 0).toString(16)).substr(-6);
-      			context.fill();
-			}
-			if(data.lineWidth)
-			{
-				context.globalAlpha = data.lineAlpha * worldAlpha;
-      			context.stroke();
-			}
-		}
-		else if(data.type == PIXI.Graphics.ELIP)
-		{
-
-			// ellipse code taken from: http://stackoverflow.com/questions/2172798/how-to-draw-an-oval-in-html5-canvas
-
-			var ellipseData =  data.points;
-
-			var w = ellipseData[2] * 2;
-			var h = ellipseData[3] * 2;
-
-			var x = ellipseData[0] - w/2;
-			var y = ellipseData[1] - h/2;
-
-      		context.beginPath();
-
-			var kappa = .5522848,
-			ox = (w / 2) * kappa, // control point offset horizontal
-			oy = (h / 2) * kappa, // control point offset vertical
-			xe = x + w,           // x-end
-			ye = y + h,           // y-end
-			xm = x + w / 2,       // x-middle
-			ym = y + h / 2;       // y-middle
-
-			context.moveTo(x, ym);
-			context.bezierCurveTo(x, ym - oy, xm - ox, y, xm, y);
-			context.bezierCurveTo(xm + ox, y, xe, ym - oy, xe, ym);
-			context.bezierCurveTo(xe, ym + oy, xm + ox, ye, xm, ye);
-			context.bezierCurveTo(xm - ox, ye, x, ym + oy, x, ym);
-
-			context.closePath();
-
-			if(data.fill)
-			{
-				context.globalAlpha = data.fillAlpha * worldAlpha;
-				context.fillStyle = color = '#' + ('00000' + ( data.fillColor | 0).toString(16)).substr(-6);
-      			context.fill();
-			}
-			if(data.lineWidth)
-			{
-				context.globalAlpha = data.lineAlpha * worldAlpha;
-      			context.stroke();
-			}
-		}
-
-	};
-}
-=======
     var worldAlpha = graphics.worldAlpha;
+    var color = '';
 
     for (var i = 0; i < graphics.graphicsData.length; i++)
     {
         var data = graphics.graphicsData[i];
         var points = data.points;
 
-        context.strokeStyle = '#' + ('00000' + ( data.lineColor | 0).toString(16)).substr(-6);
+        context.strokeStyle = color = '#' + ('00000' + ( data.lineColor | 0).toString(16)).substr(-6);
 
         context.lineWidth = data.lineWidth;
 
@@ -166,7 +43,7 @@
 
             context.moveTo(points[0], points[1]);
 
-            for (var j = 1; j < points.length / 2; j++)
+            for (var j=1; j < points.length/2; j++)
             {
                 context.lineTo(points[j * 2], points[j * 2 + 1]);
             }
@@ -180,7 +57,7 @@
             if(data.fill)
             {
                 context.globalAlpha = data.fillAlpha * worldAlpha;
-                context.fillStyle = '#' + ('00000' + ( data.fillColor | 0).toString(16)).substr(-6);
+                context.fillStyle = color = '#' + ('00000' + ( data.fillColor | 0).toString(16)).substr(-6);
                 context.fill();
             }
             if(data.lineWidth)
@@ -195,7 +72,7 @@
             if(data.fillColor || data.fillColor === 0)
             {
                 context.globalAlpha = data.fillAlpha * worldAlpha;
-                context.fillStyle = '#' + ('00000' + ( data.fillColor | 0).toString(16)).substr(-6);
+                context.fillStyle = color = '#' + ('00000' + ( data.fillColor | 0).toString(16)).substr(-6);
                 context.fillRect(points[0], points[1], points[2], points[3]);
 
             }
@@ -216,7 +93,7 @@
             if(data.fill)
             {
                 context.globalAlpha = data.fillAlpha * worldAlpha;
-                context.fillStyle = '#' + ('00000' + ( data.fillColor | 0).toString(16)).substr(-6);
+                context.fillStyle = color = '#' + ('00000' + ( data.fillColor | 0).toString(16)).substr(-6);
                 context.fill();
             }
             if(data.lineWidth)
@@ -228,25 +105,25 @@
         else if(data.type === PIXI.Graphics.ELIP)
         {
 
-            // elipse code taken from: http://stackoverflow.com/questions/2172798/how-to-draw-an-oval-in-html5-canvas
-
-            var elipseData =  data.points;
-
-            var w = elipseData[2] * 2;
-            var h = elipseData[3] * 2;
-
-            var x = elipseData[0] - w/2;
-            var y = elipseData[1] - h/2;
+            // ellipse code taken from: http://stackoverflow.com/questions/2172798/how-to-draw-an-oval-in-html5-canvas
+
+            var ellipseData =  data.points;
+
+            var w = ellipseData[2] * 2;
+            var h = ellipseData[3] * 2;
+
+            var x = ellipseData[0] - w/2;
+            var y = ellipseData[1] - h/2;
 
             context.beginPath();
 
             var kappa = 0.5522848,
-            ox = (w / 2) * kappa, // control point offset horizontal
-            oy = (h / 2) * kappa, // control point offset vertical
-            xe = x + w,           // x-end
-            ye = y + h,           // y-end
-            xm = x + w / 2,       // x-middle
-            ym = y + h / 2;       // y-middle
+                ox = (w / 2) * kappa, // control point offset horizontal
+                oy = (h / 2) * kappa, // control point offset vertical
+                xe = x + w,           // x-end
+                ye = y + h,           // y-end
+                xm = x + w / 2,       // x-middle
+                ym = y + h / 2;       // y-middle
 
             context.moveTo(x, ym);
             context.bezierCurveTo(x, ym - oy, xm - ox, y, xm, y);
@@ -259,7 +136,7 @@
             if(data.fill)
             {
                 context.globalAlpha = data.fillAlpha * worldAlpha;
-                context.fillStyle = '#' + ('00000' + ( data.fillColor | 0).toString(16)).substr(-6);
+                context.fillStyle = color = '#' + ('00000' + ( data.fillColor | 0).toString(16)).substr(-6);
                 context.fill();
             }
             if(data.lineWidth)
@@ -268,10 +145,8 @@
                 context.stroke();
             }
         }
-
     }
 };
->>>>>>> 812fb076
 
 /*
  * Renders a graphics mask
@@ -284,88 +159,8 @@
  */
 PIXI.CanvasGraphics.renderGraphicsMask = function(graphics, context)
 {
-<<<<<<< HEAD
-	var worldAlpha = graphics.worldAlpha;
-
-	var len = graphics.graphicsData.length;
-	if(len === 0)return;
-
-	if(len > 1)
-	{
-		len = 1;
-		console.log("Pixi.js warning: masks in canvas can only mask using the first path in the graphics object")
-	}
-
-	for (var i=0; i < 1; i++)
-	{
-		var data = graphics.graphicsData[i];
-		var points = data.points;
-
-		if(data.type == PIXI.Graphics.POLY)
-		{
-			context.beginPath();
-			context.moveTo(points[0], points[1]);
-
-			for (var j=1; j < points.length/2; j++)
-			{
-				context.lineTo(points[j * 2], points[j * 2 + 1]);
-			}
-
-	      	// if the first and last point are the same close the path - much neater :)
-	      	if(points[0] == points[points.length-2] && points[1] == points[points.length-1])
-	      	{
-	      		context.closePath();
-	      	}
-
-		}
-		else if(data.type == PIXI.Graphics.RECT)
-		{
-			context.beginPath();
-			context.rect(points[0], points[1], points[2], points[3]);
-			context.closePath();
-		}
-		else if(data.type == PIXI.Graphics.CIRC)
-		{
-			// TODO - need to be Undefined!
-      		context.beginPath();
-			context.arc(points[0], points[1], points[2],0,2*Math.PI);
-			context.closePath();
-		}
-		else if(data.type == PIXI.Graphics.ELIP)
-		{
-
-			// ellipse code taken from: http://stackoverflow.com/questions/2172798/how-to-draw-an-oval-in-html5-canvas
-			var ellipseData =  data.points;
-
-			var w = ellipseData[2] * 2;
-			var h = ellipseData[3] * 2;
-
-			var x = ellipseData[0] - w/2;
-			var y = ellipseData[1] - h/2;
-
-      		context.beginPath();
-
-			var kappa = .5522848,
-			ox = (w / 2) * kappa, // control point offset horizontal
-			oy = (h / 2) * kappa, // control point offset vertical
-			xe = x + w,           // x-end
-			ye = y + h,           // y-end
-			xm = x + w / 2,       // x-middle
-			ym = y + h / 2;       // y-middle
-
-			context.moveTo(x, ym);
-			context.bezierCurveTo(x, ym - oy, xm - ox, y, xm, y);
-			context.bezierCurveTo(xm + ox, y, xe, ym - oy, xe, ym);
-			context.bezierCurveTo(xe, ym + oy, xm + ox, ye, xm, ye);
-			context.bezierCurveTo(xm - ox, ye, x, ym + oy, x, ym);
-			context.closePath();
-		}
-
-
-	};
-}
-=======
     var len = graphics.graphicsData.length;
+
     if(len === 0) return;
 
     if(len > 1)
@@ -384,7 +179,7 @@
             context.beginPath();
             context.moveTo(points[0], points[1]);
 
-            for (var j = 1; j < points.length / 2; j++)
+            for (var j=1; j < points.length/2; j++)
             {
                 context.lineTo(points[j * 2], points[j * 2 + 1]);
             }
@@ -412,24 +207,24 @@
         else if(data.type === PIXI.Graphics.ELIP)
         {
 
-            // elipse code taken from: http://stackoverflow.com/questions/2172798/how-to-draw-an-oval-in-html5-canvas
-            var elipseData =  data.points;
-
-            var w = elipseData[2] * 2;
-            var h = elipseData[3] * 2;
-
-            var x = elipseData[0] - w/2;
-            var y = elipseData[1] - h/2;
+            // ellipse code taken from: http://stackoverflow.com/questions/2172798/how-to-draw-an-oval-in-html5-canvas
+            var ellipseData =  data.points;
+
+            var w = ellipseData[2] * 2;
+            var h = ellipseData[3] * 2;
+
+            var x = ellipseData[0] - w/2;
+            var y = ellipseData[1] - h/2;
 
             context.beginPath();
 
             var kappa = 0.5522848,
-            ox = (w / 2) * kappa, // control point offset horizontal
-            oy = (h / 2) * kappa, // control point offset vertical
-            xe = x + w,           // x-end
-            ye = y + h,           // y-end
-            xm = x + w / 2,       // x-middle
-            ym = y + h / 2;       // y-middle
+                ox = (w / 2) * kappa, // control point offset horizontal
+                oy = (h / 2) * kappa, // control point offset vertical
+                xe = x + w,           // x-end
+                ye = y + h,           // y-end
+                xm = x + w / 2,       // x-middle
+                ym = y + h / 2;       // y-middle
 
             context.moveTo(x, ym);
             context.bezierCurveTo(x, ym - oy, xm - ox, y, xm, y);
@@ -439,5 +234,4 @@
             context.closePath();
         }
     }
-};
->>>>>>> 812fb076
+};