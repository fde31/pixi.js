<!DOCTYPE html>
<html lang="en">
<head>
    <meta charset="utf-8">
    <title>InteractionManager - pixi.js</title>
    <link rel="stylesheet" href="http://yui.yahooapis.com/3.9.1/build/cssgrids/cssgrids-min.css">
    <link rel="stylesheet" href="../assets/vendor/prettify/prettify-min.css">
    <link rel="stylesheet" href="../assets/css/main.css" id="site_styles">
    <link rel="shortcut icon" type="image/png" href="../assets/favicon.png">
    <script src="http://yui.yahooapis.com/combo?3.9.1/build/yui/yui-min.js"></script>
</head>
<body class="yui3-skin-sam">

<div id="doc">
    <div id="hd" class="yui3-g header">
        <div class="yui3-u-3-4">
            
                <h1><img src="http://www.goodboydigital.com/pixijs/logo_small.png" title="pixi.js"></h1>
            
        </div>
        <div class="yui3-u-1-4 version">
<<<<<<< HEAD
            <em>API Docs for: 1.5.3</em>
=======
            <em>API Docs for: 1.6.0</em>
>>>>>>> 293d7400
        </div>
    </div>
    <div id="bd" class="yui3-g">

        <div class="yui3-u-1-4">
            <div id="docs-sidebar" class="sidebar apidocs">
                <div id="api-list">
    <h2 class="off-left">APIs</h2>
    <div id="api-tabview" class="tabview">
        <ul class="tabs">
            <li><a href="#api-classes">Classes</a></li>
            <li><a href="#api-modules">Modules</a></li>
        </ul>

        <div id="api-tabview-filter">
            <input type="search" id="api-filter" placeholder="Type to filter APIs">
        </div>

        <div id="api-tabview-panel">
            <ul id="api-classes" class="apis classes">
            
                <li><a href="../classes/AbstractFilter.html">AbstractFilter</a></li>
            
                <li><a href="../classes/AjaxRequest.html">AjaxRequest</a></li>
            
                <li><a href="../classes/AlphaMaskFilter.html">AlphaMaskFilter</a></li>
            
                <li><a href="../classes/AssetLoader.html">AssetLoader</a></li>
            
                <li><a href="../classes/AtlasLoader.html">AtlasLoader</a></li>
            
                <li><a href="../classes/autoDetectRenderer.html">autoDetectRenderer</a></li>
            
                <li><a href="../classes/BaseTexture.html">BaseTexture</a></li>
            
                <li><a href="../classes/BitmapFontLoader.html">BitmapFontLoader</a></li>
            
                <li><a href="../classes/BitmapText.html">BitmapText</a></li>
            
                <li><a href="../classes/BlurFilter.html">BlurFilter</a></li>
            
                <li><a href="../classes/CanvasGraphics.html">CanvasGraphics</a></li>
            
                <li><a href="../classes/CanvasMaskManager.html">CanvasMaskManager</a></li>
            
                <li><a href="../classes/CanvasRenderer.html">CanvasRenderer</a></li>
            
                <li><a href="../classes/CanvasTinter.html">CanvasTinter</a></li>
            
                <li><a href="../classes/Circle.html">Circle</a></li>
            
                <li><a href="../classes/ColorMatrixFilter.html">ColorMatrixFilter</a></li>
            
                <li><a href="../classes/ColorStepFilter.html">ColorStepFilter</a></li>
            
                <li><a href="../classes/ComplexPrimitiveShader.html">ComplexPrimitiveShader</a></li>
            
                <li><a href="../classes/DisplacementFilter.html">DisplacementFilter</a></li>
            
                <li><a href="../classes/DisplayObject.html">DisplayObject</a></li>
            
                <li><a href="../classes/DisplayObjectContainer.html">DisplayObjectContainer</a></li>
            
                <li><a href="../classes/DotScreenFilter.html">DotScreenFilter</a></li>
            
                <li><a href="../classes/Ellipse.html">Ellipse</a></li>
            
                <li><a href="../classes/EventTarget.html">EventTarget</a></li>
            
                <li><a href="../classes/FilterTexture.html">FilterTexture</a></li>
            
                <li><a href="../classes/getRecommendedRenderer.html">getRecommendedRenderer</a></li>
            
                <li><a href="../classes/Graphics.html">Graphics</a></li>
            
                <li><a href="../classes/GrayFilter.html">GrayFilter</a></li>
            
                <li><a href="../classes/ImageLoader.html">ImageLoader</a></li>
            
                <li><a href="../classes/InteractionData.html">InteractionData</a></li>
            
                <li><a href="../classes/InteractionManager.html">InteractionManager</a></li>
            
                <li><a href="../classes/InvertFilter.html">InvertFilter</a></li>
            
                <li><a href="../classes/JsonLoader.html">JsonLoader</a></li>
            
                <li><a href="../classes/Matrix.html">Matrix</a></li>
            
                <li><a href="../classes/Matrix2.html">Matrix2</a></li>
            
                <li><a href="../classes/MovieClip.html">MovieClip</a></li>
            
                <li><a href="../classes/NormalMapFilter.html">NormalMapFilter</a></li>
            
                <li><a href="../classes/PixelateFilter.html">PixelateFilter</a></li>
            
                <li><a href="../classes/PixiFastShader.html">PixiFastShader</a></li>
            
                <li><a href="../classes/PixiShader.html">PixiShader</a></li>
            
                <li><a href="../classes/Point.html">Point</a></li>
            
                <li><a href="../classes/Polygon.html">Polygon</a></li>
            
                <li><a href="../classes/PolyK.html">PolyK</a></li>
            
                <li><a href="../classes/PrimitiveShader.html">PrimitiveShader</a></li>
            
                <li><a href="../classes/Rectangle.html">Rectangle</a></li>
            
                <li><a href="../classes/Rope.html">Rope</a></li>
            
                <li><a href="../classes/SepiaFilter.html">SepiaFilter</a></li>
            
                <li><a href="../classes/Spine.html">Spine</a></li>
            
                <li><a href="../classes/Sprite.html">Sprite</a></li>
            
                <li><a href="../classes/SpriteBatch.html">SpriteBatch</a></li>
            
                <li><a href="../classes/SpriteSheetLoader.html">SpriteSheetLoader</a></li>
            
                <li><a href="../classes/Stage.html">Stage</a></li>
            
                <li><a href="../classes/Strip.html">Strip</a></li>
            
                <li><a href="../classes/Text.html">Text</a></li>
            
                <li><a href="../classes/Texture.html">Texture</a></li>
            
                <li><a href="../classes/TilingSprite.html">TilingSprite</a></li>
            
                <li><a href="../classes/TwistFilter.html">TwistFilter</a></li>
            
                <li><a href="../classes/WebGLFilterManager.html">WebGLFilterManager</a></li>
            
                <li><a href="../classes/WebGLGraphics.html">WebGLGraphics</a></li>
            
                <li><a href="../classes/WebGLMaskManager.html">WebGLMaskManager</a></li>
            
                <li><a href="../classes/WebGLRenderer.html">WebGLRenderer</a></li>
            
                <li><a href="../classes/WebGLShaderManager.html">WebGLShaderManager</a></li>
            
                <li><a href="../classes/WebGLSpriteBatch.html">WebGLSpriteBatch</a></li>
            
                <li><a href="../classes/WebGLStencilManager.html">WebGLStencilManager</a></li>
            
            </ul>

            <ul id="api-modules" class="apis modules">
            
                <li><a href="../modules/PIXI.html">PIXI</a></li>
            
            </ul>
        </div>
    </div>
</div>

            </div>
        </div>
        <div class="yui3-u-3-4">
                <div id="api-options">
        Show:
        <label for="api-show-inherited">
            <input type="checkbox" id="api-show-inherited" checked>
            Inherited
        </label>

        <label for="api-show-protected">
            <input type="checkbox" id="api-show-protected">
            Protected
        </label>

        <label for="api-show-private">
            <input type="checkbox" id="api-show-private">
            Private
        </label>
        <label for="api-show-deprecated">
            <input type="checkbox" id="api-show-deprecated">
            Deprecated
        </label>

    </div>


            <div class="apidocs">
                <div id="docs-main">
                    <div class="content">
                        <h1>InteractionManager Class</h1>
<div class="box meta">
    

    

    
        <div class="foundat">
            Defined in: <a href="../files/src_pixi_InteractionManager.js.html#l5"><code>src&#x2F;pixi&#x2F;InteractionManager.js:5</code></a>
        </div>
    

    
        
            Module: <a href="../modules/PIXI.html">PIXI</a>
        
    

    
</div>



<div class="box intro">
    <p>The interaction manager deals with mouse and touch events. Any DisplayObject can be interactive
if its interactive parameter is set to true
This manager also supports multitouch.</p>

</div>


    <div class="constructor">
        <h2>Constructor</h2>
        <div id="method_InteractionManager" class="method item">
    <h3 class="name"><code>InteractionManager</code></h3>

    
        <div class="args">
            <span class="paren">(</span><ul class="args-list inline commas">
            
                <li class="arg">
                    
                        <code>stage</code>
                    
                </li>
            
            </ul><span class="paren">)</span>
        </div>
    

    

    

    

    

    

    

    

    <div class="meta">
        
            
                
                <p>
                
                Defined in
                
            
        
        
        <a href="../files/src_pixi_InteractionManager.js.html#l5"><code>src&#x2F;pixi&#x2F;InteractionManager.js:5</code></a>
        
        </p>


        

        
    </div>

    <div class="description">
        
    </div>

    
        <div class="params">
            <h4>Parameters:</h4>

            <ul class="params-list">
            
                <li class="param">
                    
                        <code class="param-name">stage</code>
                        <span class="type"><a href="../classes/Stage.html" class="crosslink">Stage</a></span>
                    

                    

                    <div class="param-description">
                        <p>The stage to handle interactions</p>

                    </div>

                    
                </li>
            
            </ul>
        </div>
    

    

    
</div>

    </div>


<div id="classdocs" class="tabview">
    <ul class="api-class-tabs">
        <li class="api-class-tab index"><a href="#index">Index</a></li>

        
            <li class="api-class-tab methods"><a href="#methods">Methods</a></li>
        
        
            <li class="api-class-tab properties"><a href="#properties">Properties</a></li>
        
        
        
    </ul>

    <div>
        <div id="index" class="api-class-tabpanel index">
            <h2 class="off-left">Item Index</h2>

            
                <div class="index-section methods">
                    <h3>Methods</h3>

                    <ul class="index-list methods">
                        
                            <li class="index-item method private">
                                <a href="#method_collectInteractiveSprite">collectInteractiveSprite</a>

                                
                                
                            </li>
                        
                            <li class="index-item method private">
                                <a href="#method_hitTest">hitTest</a>

                                
                                
                            </li>
                        
                            <li class="index-item method private">
                                <a href="#method_onMouseDown">onMouseDown</a>

                                
                                
                            </li>
                        
                            <li class="index-item method private">
                                <a href="#method_onMouseMove">onMouseMove</a>

                                
                                
                            </li>
                        
                            <li class="index-item method private">
                                <a href="#method_onMouseOut">onMouseOut</a>

                                
                                
                            </li>
                        
                            <li class="index-item method private">
                                <a href="#method_onMouseUp">onMouseUp</a>

                                
                                
                            </li>
                        
                            <li class="index-item method private">
                                <a href="#method_onTouchEnd">onTouchEnd</a>

                                
                                
                            </li>
                        
                            <li class="index-item method private">
                                <a href="#method_onTouchMove">onTouchMove</a>

                                
                                
                            </li>
                        
                            <li class="index-item method private">
                                <a href="#method_onTouchStart">onTouchStart</a>

                                
                                
                            </li>
                        
                            <li class="index-item method private">
                                <a href="#method_setTarget">setTarget</a>

                                
                                
                            </li>
                        
                            <li class="index-item method private">
                                <a href="#method_setTargetDomElement">setTargetDomElement</a>

                                
                                
                            </li>
                        
                            <li class="index-item method private">
                                <a href="#method_update">update</a>

                                
                                
                            </li>
                        
                    </ul>
                </div>
            

            
                <div class="index-section properties">
                    <h3>Properties</h3>

                    <ul class="index-list properties">
                        
                            <li class="index-item property">
                                <a href="#property_currentCursorStyle">currentCursorStyle</a>

                                
                                
                            </li>
                        
                            <li class="index-item property private">
                                <a href="#property_interactionDOMElement">interactionDOMElement</a>

                                
                                
                            </li>
                        
                            <li class="index-item property private">
                                <a href="#property_interactiveItems">interactiveItems</a>

                                
                                
                            </li>
                        
                            <li class="index-item property">
                                <a href="#property_mouse">mouse</a>

                                
                                
                            </li>
                        
                            <li class="index-item property">
                                <a href="#property_mouseOut">mouseOut</a>

                                
                                
                            </li>
                        
                            <li class="index-item property">
                                <a href="#property_mouseoverEnabled">mouseoverEnabled</a>

                                
                                
                            </li>
                        
                            <li class="index-item property">
                                <a href="#property_pool">pool</a>

                                
                                
                            </li>
                        
                            <li class="index-item property">
                                <a href="#property_stage">stage</a>

                                
                                
                            </li>
                        
                            <li class="index-item property">
                                <a href="#property_touchs">touchs</a>

                                
                                
                            </li>
                        
                    </ul>
                </div>
            

            

            
        </div>

        
            <div id="methods" class="api-class-tabpanel">
                <h2 class="off-left">Methods</h2>

                
                    <div id="method_collectInteractiveSprite" class="method item private">
    <h3 class="name"><code>collectInteractiveSprite</code></h3>

    
        <div class="args">
            <span class="paren">(</span><ul class="args-list inline commas">
            
                <li class="arg">
                    
                        <code>displayObject</code>
                    
                </li>
            
                <li class="arg">
                    
                        <code>iParent</code>
                    
                </li>
            
            </ul><span class="paren">)</span>
        </div>
    

    

    

    
        <span class="flag private">private</span>
    

    

    

    

    

    <div class="meta">
        
            
                
                <p>
                
                Defined in
                
            
        
        
        <a href="../files/src_pixi_InteractionManager.js.html#l108"><code>src&#x2F;pixi&#x2F;InteractionManager.js:108</code></a>
        
        </p>


        

        
    </div>

    <div class="description">
        <p>Collects an interactive sprite recursively to have their interactions managed</p>

    </div>

    
        <div class="params">
            <h4>Parameters:</h4>

            <ul class="params-list">
            
                <li class="param">
                    
                        <code class="param-name">displayObject</code>
                        <span class="type"><a href="../classes/DisplayObject.html" class="crosslink">DisplayObject</a></span>
                    

                    

                    <div class="param-description">
                        <p>the displayObject to collect</p>

                    </div>

                    
                </li>
            
                <li class="param">
                    
                        <code class="param-name">iParent</code>
                        <span class="type"><a href="../classes/DisplayObject.html" class="crosslink">DisplayObject</a></span>
                    

                    

                    <div class="param-description">
                        <p>the display object&#39;s parent</p>

                    </div>

                    
                </li>
            
            </ul>
        </div>
    

    

    
</div>

                
                    <div id="method_hitTest" class="method item private">
    <h3 class="name"><code>hitTest</code></h3>

    
        <div class="args">
            <span class="paren">(</span><ul class="args-list inline commas">
            
                <li class="arg">
                    
                        <code>item</code>
                    
                </li>
            
                <li class="arg">
                    
                        <code>interactionData</code>
                    
                </li>
            
            </ul><span class="paren">)</span>
        </div>
    

    

    

    
        <span class="flag private">private</span>
    

    

    

    

    

    <div class="meta">
        
            
                
                <p>
                
                Defined in
                
            
        
        
        <a href="../files/src_pixi_InteractionManager.js.html#l496"><code>src&#x2F;pixi&#x2F;InteractionManager.js:496</code></a>
        
        </p>


        

        
    </div>

    <div class="description">
        <p>Tests if the current mouse coordinates hit a sprite</p>

    </div>

    
        <div class="params">
            <h4>Parameters:</h4>

            <ul class="params-list">
            
                <li class="param">
                    
                        <code class="param-name">item</code>
                        <span class="type"><a href="../classes/DisplayObject.html" class="crosslink">DisplayObject</a></span>
                    

                    

                    <div class="param-description">
                        <p>The displayObject to test for a hit</p>

                    </div>

                    
                </li>
            
                <li class="param">
                    
                        <code class="param-name">interactionData</code>
                        <span class="type"><a href="../classes/InteractionData.html" class="crosslink">InteractionData</a></span>
                    

                    

                    <div class="param-description">
                        <p>The interactionData object to update in the case there is a hit</p>

                    </div>

                    
                </li>
            
            </ul>
        </div>
    

    

    
</div>

                
                    <div id="method_onMouseDown" class="method item private">
    <h3 class="name"><code>onMouseDown</code></h3>

    
        <div class="args">
            <span class="paren">(</span><ul class="args-list inline commas">
            
                <li class="arg">
                    
                        <code>event</code>
                    
                </li>
            
            </ul><span class="paren">)</span>
        </div>
    

    

    

    
        <span class="flag private">private</span>
    

    

    

    

    

    <div class="meta">
        
            
                
                <p>
                
                Defined in
                
            
        
        
        <a href="../files/src_pixi_InteractionManager.js.html#l360"><code>src&#x2F;pixi&#x2F;InteractionManager.js:360</code></a>
        
        </p>


        

        
    </div>

    <div class="description">
        <p>Is called when the mouse button is pressed down on the renderer element</p>

    </div>

    
        <div class="params">
            <h4>Parameters:</h4>

            <ul class="params-list">
            
                <li class="param">
                    
                        <code class="param-name">event</code>
                        <span class="type">Event</span>
                    

                    

                    <div class="param-description">
                        <p>The DOM event of a mouse button being pressed down</p>

                    </div>

                    
                </li>
            
            </ul>
        </div>
    

    

    
</div>

                
                    <div id="method_onMouseMove" class="method item private">
    <h3 class="name"><code>onMouseMove</code></h3>

    
        <div class="args">
            <span class="paren">(</span><ul class="args-list inline commas">
            
                <li class="arg">
                    
                        <code>event</code>
                    
                </li>
            
            </ul><span class="paren">)</span>
        </div>
    

    

    

    
        <span class="flag private">private</span>
    

    

    

    

    

    <div class="meta">
        
            
                
                <p>
                
                Defined in
                
            
        
        
        <a href="../files/src_pixi_InteractionManager.js.html#l325"><code>src&#x2F;pixi&#x2F;InteractionManager.js:325</code></a>
        
        </p>


        

        
    </div>

    <div class="description">
        <p>Is called when the mouse moves across the renderer element</p>

    </div>

    
        <div class="params">
            <h4>Parameters:</h4>

            <ul class="params-list">
            
                <li class="param">
                    
                        <code class="param-name">event</code>
                        <span class="type">Event</span>
                    

                    

                    <div class="param-description">
                        <p>The DOM event of the mouse moving</p>

                    </div>

                    
                </li>
            
            </ul>
        </div>
    

    

    
</div>

                
                    <div id="method_onMouseOut" class="method item private">
    <h3 class="name"><code>onMouseOut</code></h3>

    
        <div class="args">
            <span class="paren">(</span><ul class="args-list inline commas">
            
                <li class="arg">
                    
                        <code>event</code>
                    
                </li>
            
            </ul><span class="paren">)</span>
        </div>
    

    

    

    
        <span class="flag private">private</span>
    

    

    

    

    

    <div class="meta">
        
            
                
                <p>
                
                Defined in
                
            
        
        
        <a href="../files/src_pixi_InteractionManager.js.html#l408"><code>src&#x2F;pixi&#x2F;InteractionManager.js:408</code></a>
        
        </p>


        

        
    </div>

    <div class="description">
        <p>Is called when the mouse button is moved out of the renderer element</p>

    </div>

    
        <div class="params">
            <h4>Parameters:</h4>

            <ul class="params-list">
            
                <li class="param">
                    
                        <code class="param-name">event</code>
                        <span class="type">Event</span>
                    

                    

                    <div class="param-description">
                        <p>The DOM event of a mouse button being moved out</p>

                    </div>

                    
                </li>
            
            </ul>
        </div>
    

    

    
</div>

                
                    <div id="method_onMouseUp" class="method item private">
    <h3 class="name"><code>onMouseUp</code></h3>

    
        <div class="args">
            <span class="paren">(</span><ul class="args-list inline commas">
            
                <li class="arg">
                    
                        <code>event</code>
                    
                </li>
            
            </ul><span class="paren">)</span>
        </div>
    

    

    

    
        <span class="flag private">private</span>
    

    

    

    

    

    <div class="meta">
        
            
                
                <p>
                
                Defined in
                
            
        
        
        <a href="../files/src_pixi_InteractionManager.js.html#l444"><code>src&#x2F;pixi&#x2F;InteractionManager.js:444</code></a>
        
        </p>


        

        
    </div>

    <div class="description">
        <p>Is called when the mouse button is released on the renderer element</p>

    </div>

    
        <div class="params">
            <h4>Parameters:</h4>

            <ul class="params-list">
            
                <li class="param">
                    
                        <code class="param-name">event</code>
                        <span class="type">Event</span>
                    

                    

                    <div class="param-description">
                        <p>The DOM event of a mouse button being released</p>

                    </div>

                    
                </li>
            
            </ul>
        </div>
    

    

    
</div>

                
                    <div id="method_onTouchEnd" class="method item private">
    <h3 class="name"><code>onTouchEnd</code></h3>

    
        <div class="args">
            <span class="paren">(</span><ul class="args-list inline commas">
            
                <li class="arg">
                    
                        <code>event</code>
                    
                </li>
            
            </ul><span class="paren">)</span>
        </div>
    

    

    

    
        <span class="flag private">private</span>
    

    

    

    

    

    <div class="meta">
        
            
                
                <p>
                
                Defined in
                
            
        
        
<<<<<<< HEAD
        <a href="../files/src_pixi_InteractionManager.js.html#l639"><code>src&#x2F;pixi&#x2F;InteractionManager.js:639</code></a>
=======
        <a href="../files/src_pixi_InteractionManager.js.html#l673"><code>src&#x2F;pixi&#x2F;InteractionManager.js:673</code></a>
>>>>>>> 293d7400
        
        </p>


        

        
    </div>

    <div class="description">
        <p>Is called when a touch is ended on the renderer element</p>

    </div>

    
        <div class="params">
            <h4>Parameters:</h4>

            <ul class="params-list">
            
                <li class="param">
                    
                        <code class="param-name">event</code>
                        <span class="type">Event</span>
                    

                    

                    <div class="param-description">
                        <p>The DOM event of a touch ending on the renderer view</p>

                    </div>

                    
                </li>
            
            </ul>
        </div>
    

    

    
</div>

                
                    <div id="method_onTouchMove" class="method item private">
    <h3 class="name"><code>onTouchMove</code></h3>

    
        <div class="args">
            <span class="paren">(</span><ul class="args-list inline commas">
            
                <li class="arg">
                    
                        <code>event</code>
                    
                </li>
            
            </ul><span class="paren">)</span>
        </div>
    

    

    

    
        <span class="flag private">private</span>
    

    

    

    

    

    <div class="meta">
        
            
                
                <p>
                
                Defined in
                
            
        
        
        <a href="../files/src_pixi_InteractionManager.js.html#l571"><code>src&#x2F;pixi&#x2F;InteractionManager.js:571</code></a>
        
        </p>


        

        
    </div>

    <div class="description">
        <p>Is called when a touch is moved across the renderer element</p>

    </div>

    
        <div class="params">
            <h4>Parameters:</h4>

            <ul class="params-list">
            
                <li class="param">
                    
                        <code class="param-name">event</code>
                        <span class="type">Event</span>
                    

                    

                    <div class="param-description">
                        <p>The DOM event of a touch moving across the renderer view</p>

                    </div>

                    
                </li>
            
            </ul>
        </div>
    

    

    
</div>

                
                    <div id="method_onTouchStart" class="method item private">
    <h3 class="name"><code>onTouchStart</code></h3>

    
        <div class="args">
            <span class="paren">(</span><ul class="args-list inline commas">
            
                <li class="arg">
                    
                        <code>event</code>
                    
                </li>
            
            </ul><span class="paren">)</span>
        </div>
    

    

    

    
        <span class="flag private">private</span>
    

    

    

    

    

    <div class="meta">
        
            
                
                <p>
                
                Defined in
                
            
        
        
<<<<<<< HEAD
        <a href="../files/src_pixi_InteractionManager.js.html#l583"><code>src&#x2F;pixi&#x2F;InteractionManager.js:583</code></a>
=======
        <a href="../files/src_pixi_InteractionManager.js.html#l612"><code>src&#x2F;pixi&#x2F;InteractionManager.js:612</code></a>
>>>>>>> 293d7400
        
        </p>


        

        
    </div>

    <div class="description">
        <p>Is called when a touch is started on the renderer element</p>

    </div>

    
        <div class="params">
            <h4>Parameters:</h4>

            <ul class="params-list">
            
                <li class="param">
                    
                        <code class="param-name">event</code>
                        <span class="type">Event</span>
                    

                    

                    <div class="param-description">
                        <p>The DOM event of a touch starting on the renderer view</p>

                    </div>

                    
                </li>
            
            </ul>
        </div>
    

    

    
</div>

                
                    <div id="method_setTarget" class="method item private">
    <h3 class="name"><code>setTarget</code></h3>

    
        <div class="args">
            <span class="paren">(</span><ul class="args-list inline commas">
            
                <li class="arg">
                    
                        <code>target</code>
                    
                </li>
            
            </ul><span class="paren">)</span>
        </div>
    

    

    

    
        <span class="flag private">private</span>
    

    

    

    

    

    <div class="meta">
        
            
                
                <p>
                
                Defined in
                
            
        
        
        <a href="../files/src_pixi_InteractionManager.js.html#l151"><code>src&#x2F;pixi&#x2F;InteractionManager.js:151</code></a>
        
        </p>


        

        
    </div>

    <div class="description">
        <p>Sets the target for event delegation</p>

    </div>

    
        <div class="params">
            <h4>Parameters:</h4>

            <ul class="params-list">
            
                <li class="param">
                    
                        <code class="param-name">target</code>
                        <span class="type"><a href="../classes/WebGLRenderer.html" class="crosslink">WebGLRenderer</a> | <a href="../classes/CanvasRenderer.html" class="crosslink">CanvasRenderer</a></span>
                    

                    

                    <div class="param-description">
                        <p>the renderer to bind events to</p>

                    </div>

                    
                </li>
            
            </ul>
        </div>
    

    

    
</div>

                
                    <div id="method_setTargetDomElement" class="method item private">
    <h3 class="name"><code>setTargetDomElement</code></h3>

    
        <div class="args">
            <span class="paren">(</span><ul class="args-list inline commas">
            
                <li class="arg">
                    
                        <code>domElement</code>
                    
                </li>
            
            </ul><span class="paren">)</span>
        </div>
    

    

    

    
        <span class="flag private">private</span>
    

    

    

    

    

    <div class="meta">
        
            
                
                <p>
                
                Defined in
                
            
        
        
        <a href="../files/src_pixi_InteractionManager.js.html#l172"><code>src&#x2F;pixi&#x2F;InteractionManager.js:172</code></a>
        
        </p>


        

        
    </div>

    <div class="description">
        <p>Sets the DOM element which will receive mouse/touch events. This is useful for when you have other DOM
elements on top of the renderers Canvas element. With this you&#39;ll be able to delegate another DOM element
to receive those events</p>

    </div>

    
        <div class="params">
            <h4>Parameters:</h4>

            <ul class="params-list">
            
                <li class="param">
                    
                        <code class="param-name">domElement</code>
                        <span class="type">DOMElement</span>
                    

                    

                    <div class="param-description">
                        <p>the DOM element which will receive mouse and touch events</p>

                    </div>

                    
                </li>
            
            </ul>
        </div>
    

    

    
</div>

                
                    <div id="method_update" class="method item private">
    <h3 class="name"><code>update</code></h3>

    
        <span class="paren">()</span>
    

    

    

    
        <span class="flag private">private</span>
    

    

    

    

    

    <div class="meta">
        
            
                
                <p>
                
                Defined in
                
            
        
        
        <a href="../files/src_pixi_InteractionManager.js.html#l232"><code>src&#x2F;pixi&#x2F;InteractionManager.js:232</code></a>
        
        </p>


        

        
    </div>

    <div class="description">
        <p>updates the state of interactive objects</p>

    </div>

    

    

    
</div>

                
            </div>
        

        
            <div id="properties" class="api-class-tabpanel">
                <h2 class="off-left">Properties</h2>

                
                    <div id="property_currentCursorStyle" class="property item">
    <h3 class="name"><code>currentCursorStyle</code></h3>
    <span class="type">String</span>

    

    

    

    

    <div class="meta">
        
            
                
                <p>
                
                Defined in
                
            
        
        
        <a href="../files/src_pixi_InteractionManager.js.html#l88"><code>src&#x2F;pixi&#x2F;InteractionManager.js:88</code></a>
        
        </p>

        

        
    </div>

    <div class="description">
        <p>The css style of the cursor that is being used</p>

    </div>

    

    

    
</div>

                
                    <div id="property_interactionDOMElement" class="property item private">
    <h3 class="name"><code>interactionDOMElement</code></h3>
    <span class="type">HTMLCanvasElement</span>

    

    
        <span class="flag private">private</span>
    

    

    

    <div class="meta">
        
            
                
                <p>
                
                Defined in
                
            
        
        
        <a href="../files/src_pixi_InteractionManager.js.html#l68"><code>src&#x2F;pixi&#x2F;InteractionManager.js:68</code></a>
        
        </p>

        

        
    </div>

    <div class="description">
        <p>Our canvas</p>

    </div>

    

    

    
</div>

                
                    <div id="property_interactiveItems" class="property item private">
    <h3 class="name"><code>interactiveItems</code></h3>
    <span class="type">Array</span>

    

    
        <span class="flag private">private</span>
    

    

    

    <div class="meta">
        
            
                
                <p>
                
                Defined in
                
            
        
        
        <a href="../files/src_pixi_InteractionManager.js.html#l59"><code>src&#x2F;pixi&#x2F;InteractionManager.js:59</code></a>
        
        </p>

        

        
    </div>

    <div class="description">
        <p>An array containing all the iterative items from the our interactive tree</p>

    </div>

    

    

    
</div>

                
                    <div id="property_mouse" class="property item">
    <h3 class="name"><code>mouse</code></h3>
    <span class="type"><a href="../classes/InteractionData.html" class="crosslink">InteractionData</a></span>

    

    

    

    

    <div class="meta">
        
            
                
                <p>
                
                Defined in
                
            
        
        
        <a href="../files/src_pixi_InteractionManager.js.html#l24"><code>src&#x2F;pixi&#x2F;InteractionManager.js:24</code></a>
        
        </p>

        

        
    </div>

    <div class="description">
        <p>the mouse data</p>

    </div>

    

    

    
</div>

                
                    <div id="property_mouseOut" class="property item">
    <h3 class="name"><code>mouseOut</code></h3>
    <span class="type">Boolean</span>

    

    

    

    

    <div class="meta">
        
            
                
                <p>
                
                Defined in
                
            
        
        
        <a href="../files/src_pixi_InteractionManager.js.html#l96"><code>src&#x2F;pixi&#x2F;InteractionManager.js:96</code></a>
        
        </p>

        

        
    </div>

    <div class="description">
        <p>Is set to true when the mouse is moved out of the canvas</p>

    </div>

    

    

    
</div>

                
                    <div id="property_mouseoverEnabled" class="property item">
    <h3 class="name"><code>mouseoverEnabled</code></h3>
    <span class="type">Boolean</span>

    

    

    

    

    <div class="meta">
        
            
                
                <p>
                
                Defined in
                
            
        
        
        <a href="../files/src_pixi_InteractionManager.js.html#l43"><code>src&#x2F;pixi&#x2F;InteractionManager.js:43</code></a>
        
        </p>

        

        
    </div>

    <div class="description">
        
    </div>

    

    

    
</div>

                
                    <div id="property_pool" class="property item">
    <h3 class="name"><code>pool</code></h3>
    <span class="type">Array</span>

    

    

    

    

    <div class="meta">
        
            
                
                <p>
                
                Defined in
                
            
        
        
        <a href="../files/src_pixi_InteractionManager.js.html#l51"><code>src&#x2F;pixi&#x2F;InteractionManager.js:51</code></a>
        
        </p>

        

        
    </div>

    <div class="description">
        <p>tiny little interactiveData pool !</p>

    </div>

    

    

    
</div>

                
                    <div id="property_stage" class="property item">
    <h3 class="name"><code>stage</code></h3>
    <span class="type"><a href="../classes/Stage.html" class="crosslink">Stage</a></span>

    

    

    

    

    <div class="meta">
        
            
                
                <p>
                
                Defined in
                
            
        
        
        <a href="../files/src_pixi_InteractionManager.js.html#l16"><code>src&#x2F;pixi&#x2F;InteractionManager.js:16</code></a>
        
        </p>

        

        
    </div>

    <div class="description">
        <p>a reference to the stage</p>

    </div>

    

    

    
</div>

                
                    <div id="property_touchs" class="property item">
    <h3 class="name"><code>touchs</code></h3>
    <span class="type">Object</span>

    

    

    

    

    <div class="meta">
        
            
                
                <p>
                
                Defined in
                
            
        
        
        <a href="../files/src_pixi_InteractionManager.js.html#l32"><code>src&#x2F;pixi&#x2F;InteractionManager.js:32</code></a>
        
        </p>

        

        
    </div>

    <div class="description">
        <p>an object that stores current touches (InteractionData) by id reference</p>

    </div>

    

    

    
</div>

                
            </div>
        

        

        
    </div>
</div>

                    </div>
                </div>
            </div>
        </div>
    </div>
</div>
<script src="../assets/vendor/prettify/prettify-min.js"></script>
<script>prettyPrint();</script>
<script src="../assets/js/yui-prettify.js"></script>
<script src="../assets/../api.js"></script>
<script src="../assets/js/api-filter.js"></script>
<script src="../assets/js/api-list.js"></script>
<script src="../assets/js/api-search.js"></script>
<script src="../assets/js/apidocs.js"></script>
</body>
</html><|MERGE_RESOLUTION|>--- conflicted
+++ resolved
@@ -19,11 +19,7 @@
             
         </div>
         <div class="yui3-u-1-4 version">
-<<<<<<< HEAD
-            <em>API Docs for: 1.5.3</em>
-=======
             <em>API Docs for: 1.6.0</em>
->>>>>>> 293d7400
         </div>
     </div>
     <div id="bd" class="yui3-g">
@@ -1166,11 +1162,7 @@
             
         
         
-<<<<<<< HEAD
-        <a href="../files/src_pixi_InteractionManager.js.html#l639"><code>src&#x2F;pixi&#x2F;InteractionManager.js:639</code></a>
-=======
         <a href="../files/src_pixi_InteractionManager.js.html#l673"><code>src&#x2F;pixi&#x2F;InteractionManager.js:673</code></a>
->>>>>>> 293d7400
         
         </p>
 
@@ -1352,11 +1344,7 @@
             
         
         
-<<<<<<< HEAD
-        <a href="../files/src_pixi_InteractionManager.js.html#l583"><code>src&#x2F;pixi&#x2F;InteractionManager.js:583</code></a>
-=======
         <a href="../files/src_pixi_InteractionManager.js.html#l612"><code>src&#x2F;pixi&#x2F;InteractionManager.js:612</code></a>
->>>>>>> 293d7400
         
         </p>
 
